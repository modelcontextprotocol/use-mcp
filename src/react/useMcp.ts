// useMcp.ts
import {
  CallToolResultSchema,
  JSONRPCMessage,
  ListToolsResultSchema,
  ListResourcesResultSchema,
  ReadResourceResultSchema,
  ListPromptsResultSchema,
  GetPromptResultSchema,
  Tool,
  Resource,
  ResourceTemplate,
  Prompt,
} from '@modelcontextprotocol/sdk/types.js'
import { useCallback, useEffect, useRef, useState } from 'react'
// Import both transport types
import { SSEClientTransport, SSEClientTransportOptions } from '@modelcontextprotocol/sdk/client/sse.js'
import { StreamableHTTPClientTransport } from '@modelcontextprotocol/sdk/client/streamableHttp.js' // Added
import { Client } from '@modelcontextprotocol/sdk/client/index.js'
import { auth, UnauthorizedError, OAuthClientProvider } from '@modelcontextprotocol/sdk/client/auth.js'
import { sanitizeUrl } from 'strict-url-sanitise'
import { BrowserOAuthClientProvider } from '../auth/browser-provider.js' // Adjust path
import { assert } from '../utils/assert.js' // Adjust path
import type { UseMcpOptions, UseMcpResult } from './types.js' // Adjust path
import type { Transport } from '@modelcontextprotocol/sdk/shared/transport.js' // Added for type safety

const DEFAULT_RECONNECT_DELAY = 3000
const DEFAULT_RETRY_DELAY = 5000
const AUTH_TIMEOUT = 5 * 60 * 1000

// Define Transport types literal for clarity
type TransportType = 'http' | 'sse'

export function useMcp(options: UseMcpOptions): UseMcpResult {
  const {
    url,
    clientName,
    clientUri,
<<<<<<< HEAD
    scopes,
    callbackUrl = typeof window !== 'undefined' ? new URL('/oauth/callback', window.location.origin).toString() : '/oauth/callback',
=======
    callbackUrl = typeof window !== 'undefined'
      ? sanitizeUrl(new URL('/oauth/callback', window.location.origin).toString())
      : '/oauth/callback',
>>>>>>> 448e633e
    storageKeyPrefix = 'mcp:auth',
    clientConfig = {},
    customHeaders = {},
    debug = false,
    autoRetry = false,
    autoReconnect = DEFAULT_RECONNECT_DELAY,
    transportType = 'auto',
    preventAutoAuth = false,
  } = options

  const [state, setState] = useState<UseMcpResult['state']>('discovering')
  const [tools, setTools] = useState<Tool[]>([])
  const [resources, setResources] = useState<Resource[]>([])
  const [resourceTemplates, setResourceTemplates] = useState<ResourceTemplate[]>([])
  const [prompts, setPrompts] = useState<Prompt[]>([])
  const [error, setError] = useState<string | undefined>(undefined)
  const [log, setLog] = useState<UseMcpResult['log']>([])
  const [authUrl, setAuthUrl] = useState<string | undefined>(undefined)

  const clientRef = useRef<Client | null>(null)
  // Transport ref can hold either type now
  const transportRef = useRef<Transport | null>(null)
  const authProviderRef = useRef<BrowserOAuthClientProvider | null>(null)
  const connectingRef = useRef<boolean>(false)
  const isMountedRef = useRef<boolean>(true)
  const connectAttemptRef = useRef<number>(0)
  const authTimeoutRef = useRef<number | null>(null)

  // --- Refs for values used in callbacks ---
  const stateRef = useRef(state)
  const autoReconnectRef = useRef(autoReconnect)
  // Ref to store the type of transport that successfully connected
  const successfulTransportRef = useRef<TransportType | null>(null)

  // --- Effect to keep refs updated ---
  useEffect(() => {
    stateRef.current = state
    autoReconnectRef.current = autoReconnect
  }, [state, autoReconnect])

  // --- Stable Callbacks ---
  // addLog is stable (empty dependency array)
  const addLog = useCallback(
    (level: UseMcpResult['log'][0]['level'], message: string, ...args: unknown[]) => {
      // if (level === 'debug' && !debug) return; // Uncomment if using debug flag
      const fullMessage = args.length > 0 ? `${message} ${args.map((arg) => JSON.stringify(arg)).join(' ')}` : message
      console[level](`[useMcp] ${fullMessage}`)
      // Use isMountedRef to prevent state updates after unmount
      if (isMountedRef.current) {
        setLog((prevLog) => [...prevLog.slice(-100), { level, message: fullMessage, timestamp: Date.now() }])
      }
    },
    [], // Empty dependency array makes this stable
  )

  // disconnect is stable (depends only on stable addLog)
  const disconnect = useCallback(
    async (quiet = false) => {
      if (!quiet) addLog('info', 'Disconnecting...')
      connectingRef.current = false
      if (authTimeoutRef.current) clearTimeout(authTimeoutRef.current)
      authTimeoutRef.current = null

      const transport = transportRef.current
      clientRef.current = null // Ensure client is cleared
      transportRef.current = null // Ensure transport is cleared

      // Only reset state if mounted and not a quiet disconnect
      if (isMountedRef.current && !quiet) {
        setState('discovering')
        setTools([])
        setResources([])
        setResourceTemplates([])
        setPrompts([])
        setError(undefined)
        setAuthUrl(undefined)
      }

      if (transport) {
        try {
          await transport.close()
          if (!quiet) addLog('debug', 'Transport closed')
        } catch (err) {
          if (!quiet) addLog('warn', 'Error closing transport:', err)
        }
      }
    },
    [addLog], // Depends only on stable addLog
  )

  // failConnection is stable (depends only on stable addLog)
  const failConnection = useCallback(
    (errorMessage: string, connectionError?: Error) => {
      addLog('error', errorMessage, connectionError ?? '')
      if (isMountedRef.current) {
        setState('failed') // Set state to failed
        setError(errorMessage)
        const manualUrl = authProviderRef.current?.getLastAttemptedAuthUrl()
        if (manualUrl) {
          setAuthUrl(manualUrl)
          addLog('info', 'Manual authentication URL may be available.', manualUrl)
        }
      }
      connectingRef.current = false // Ensure connection attempt is marked as finished
      // Do not call disconnect here - allow user to see error and retry
    },
    [addLog],
  ) // Depends only on stable addLog

  // connect needs to be stable. Remove state/autoReconnect deps, use refs inside.
  const connect = useCallback(async () => {
    // Prevent concurrent connections
    if (connectingRef.current) {
      addLog('debug', 'Connection attempt already in progress.')
      return
    }
    if (!isMountedRef.current) {
      addLog('debug', 'Connect called after unmount, aborting.')
      return
    }

    connectingRef.current = true // Mark start of connection sequence
    connectAttemptRef.current += 1
    setError(undefined)
    setAuthUrl(undefined)
    successfulTransportRef.current = null // Reset successful transport type
    setState('discovering')
    addLog('info', `Connecting attempt #${connectAttemptRef.current} to ${url}...`)

    // Initialize provider/client if needed (idempotent)
    // Ensure provider/client are initialized (idempotent check)
    if (!authProviderRef.current) {
      authProviderRef.current = new BrowserOAuthClientProvider(url, {
        storageKeyPrefix,
        clientName,
        clientUri,
        callbackUrl,
        scopes,
      })
      addLog('debug', 'BrowserOAuthClientProvider initialized in connect.')
    }
    if (!clientRef.current) {
      clientRef.current = new Client(
        { name: clientConfig.name || 'use-mcp-react-client', version: clientConfig.version || '0.1.0' },
        { capabilities: {} },
      )
      addLog('debug', 'MCP Client initialized in connect.')
    }

    // --- Helper function for a single connection attempt ---
    const tryConnectWithTransport = async (transportType: TransportType): Promise<'success' | 'fallback' | 'auth_redirect' | 'failed'> => {
      addLog('info', `Attempting connection with ${transportType.toUpperCase()} transport...`)
      // Ensure state reflects current attempt phase, unless already authenticating
      if (stateRef.current !== 'authenticating') {
        setState('connecting')
      }

      let transportInstance: Transport // Use base Transport type

      // 1. Create Transport Instance & Close Previous
      try {
        assert(authProviderRef.current, 'Auth Provider must be initialized')
        assert(clientRef.current, 'Client must be initialized')

        // Close existing transport before creating new one
        if (transportRef.current) {
          await transportRef.current.close().catch((e) => addLog('warn', `Error closing previous transport: ${e.message}`))
          transportRef.current = null
        }

        const commonOptions: SSEClientTransportOptions = {
          authProvider: authProviderRef.current,
          requestInit: {
            headers: {
              Accept: 'application/json, text/event-stream',
              ...customHeaders,
            },
          },
        }
        // Sanitize the URL to prevent XSS attacks from malicious server URLs
        const sanitizedUrl = sanitizeUrl(url)
        const targetUrl = new URL(sanitizedUrl)

        addLog('debug', `Creating ${transportType.toUpperCase()} transport for URL: ${targetUrl.toString()}`)
        addLog('debug', `Transport options:`, {
          authProvider: !!authProviderRef.current,
          headers: customHeaders,
          url: targetUrl.toString(),
        })

        if (transportType === 'http') {
          addLog('debug', 'Creating StreamableHTTPClientTransport...')
          transportInstance = new StreamableHTTPClientTransport(targetUrl, commonOptions)
          addLog('debug', 'StreamableHTTPClientTransport created successfully')
        } else {
          // sse
          addLog('debug', 'Creating SSEClientTransport...')
          transportInstance = new SSEClientTransport(targetUrl, commonOptions)
          addLog('debug', 'SSEClientTransport created successfully')
        }
        transportRef.current = transportInstance // Assign to ref immediately
        addLog('debug', `${transportType.toUpperCase()} transport created and assigned to ref.`)
      } catch (err) {
        // Use stable failConnection
        failConnection(
          `Failed to create ${transportType.toUpperCase()} transport: ${err instanceof Error ? err.message : String(err)}`,
          err instanceof Error ? err : undefined,
        )
        return 'failed' // Indicate definitive failure
      }

      // 2. Setup Handlers for the new transportInstance
      transportInstance.onmessage = (message: JSONRPCMessage) => {
        // Use stable addLog
        addLog('debug', `[Transport] Received: ${JSON.stringify(message)}`)
        // @ts-ignore
        clientRef.current?.handleMessage?.(message) // Forward to current client
      }
      transportInstance.onerror = (err: Error) => {
        // Transport errors usually mean connection is lost/failed definitively for this transport
        addLog('warn', `Transport error event (${transportType.toUpperCase()}):`, err)
        addLog('debug', `Error details:`, {
          message: err.message,
          stack: err.stack,
          name: err.name,
          cause: err.cause,
        })
        // Use stable failConnection
        failConnection(`Transport error (${transportType.toUpperCase()}): ${err.message}`, err)
        // Should we return 'failed' here? failConnection sets state, maybe that's enough.
      }
      transportInstance.onclose = () => {
        // Use refs for checks and stable callbacks
        if (!isMountedRef.current || connectingRef.current) return // Ignore if connecting/unmounted

        addLog('info', `Transport connection closed (${successfulTransportRef.current || 'unknown'} type).`)
        const currentState = stateRef.current
        const currentAutoReconnect = autoReconnectRef.current

        if (currentState === 'ready' && currentAutoReconnect) {
          const delay = typeof currentAutoReconnect === 'number' ? currentAutoReconnect : DEFAULT_RECONNECT_DELAY
          addLog('info', `Attempting to reconnect in ${delay}ms...`)
          setState('connecting')
          setTimeout(() => {
            if (isMountedRef.current) {
              connect() // Start full connect logic again (will default to HTTP)
            }
          }, delay)
        } else if (currentState !== 'failed' && currentState !== 'authenticating') {
          // Use stable failConnection
          failConnection('Connection closed unexpectedly.')
        }
      }

      // 3. Attempt client.connect()
      try {
        addLog('info', `Connecting client via ${transportType.toUpperCase()}...`)
        addLog('debug', `About to call client.connect() with transport instance`)
        addLog('debug', `Transport instance type: ${transportInstance.constructor.name}`)

        await clientRef.current!.connect(transportInstance)

        // --- Success Path ---
        addLog('info', `Client connected via ${transportType.toUpperCase()}. Loading tools, resources, and prompts...`)
        successfulTransportRef.current = transportType // Store successful type
        setState('loading')

        const toolsResponse = await clientRef.current!.request({ method: 'tools/list' }, ListToolsResultSchema)

        // Load resources after tools (optional - not all servers support resources)
        let resourcesResponse: { resources: Resource[]; resourceTemplates?: ResourceTemplate[] } = { resources: [], resourceTemplates: [] }
        try {
          resourcesResponse = await clientRef.current!.request({ method: 'resources/list' }, ListResourcesResultSchema)
        } catch (err) {
          addLog('debug', 'Server does not support resources/list method', err)
        }

        // Load prompts after resources (optional - not all servers support prompts)
        let promptsResponse: { prompts: Prompt[] } = { prompts: [] }
        try {
          promptsResponse = await clientRef.current!.request({ method: 'prompts/list' }, ListPromptsResultSchema)
        } catch (err) {
          addLog('debug', 'Server does not support prompts/list method', err)
        }

        if (isMountedRef.current) {
          // Check mount before final state updates
          setTools(toolsResponse.tools)
          setResources(resourcesResponse.resources)
          setResourceTemplates(Array.isArray(resourcesResponse.resourceTemplates) ? resourcesResponse.resourceTemplates : [])
          setPrompts(promptsResponse.prompts)
          const summary = [`Loaded ${toolsResponse.tools.length} tools`]
          if (
            resourcesResponse.resources.length > 0 ||
            (resourcesResponse.resourceTemplates && resourcesResponse.resourceTemplates.length > 0)
          ) {
            summary.push(`${resourcesResponse.resources.length} resources`)
            if (Array.isArray(resourcesResponse.resourceTemplates) && resourcesResponse.resourceTemplates.length > 0) {
              summary.push(`${resourcesResponse.resourceTemplates.length} resource templates`)
            }
          }
          if (promptsResponse.prompts.length > 0) {
            summary.push(`${promptsResponse.prompts.length} prompts`)
          }

          addLog('info', summary.join(', ') + '.')
          setState('ready') // Final success state
          // connectingRef will be set to false after orchestration logic
          connectAttemptRef.current = 0 // Reset on success
          return 'success'
        } else {
          return 'failed' // Failed due to unmount after connect but before ready
        }
      } catch (connectErr) {
        // --- Error Handling Path ---
        addLog('debug', `Client connect error via ${transportType.toUpperCase()}:`, connectErr)
        addLog('debug', `Connect error details:`, {
          message: connectErr instanceof Error ? connectErr.message : String(connectErr),
          stack: connectErr instanceof Error ? connectErr.stack : 'N/A',
          name: connectErr instanceof Error ? connectErr.name : 'Unknown',
          cause: connectErr instanceof Error ? connectErr.cause : undefined,
        })
        const errorInstance = connectErr instanceof Error ? connectErr : new Error(String(connectErr))

        // Check for 404/405 specifically for HTTP transport
        const errorMessage = errorInstance.message
        const is404 = errorMessage.includes('404') || errorMessage.includes('Not Found')
        const is405 = errorMessage.includes('405') || errorMessage.includes('Method Not Allowed')
        const isLikelyCors =
          errorMessage === 'Failed to fetch' /* Chrome */ ||
          errorMessage === 'NetworkError when attempting to fetch resource.' /* Firefox */ ||
          errorMessage === 'Load failed' /* Safari */

        if (transportType === 'http' && (is404 || is405 || isLikelyCors)) {
          addLog('warn', `HTTP transport failed (${isLikelyCors ? 'CORS' : is404 ? '404' : '405'}).`)
          return 'fallback' // Signal that fallback should be attempted
        }

        // Check for Auth error (Simplified - requires more thought for interaction with fallback)
        if (errorInstance instanceof UnauthorizedError || errorMessage.includes('Unauthorized') || errorMessage.includes('401')) {
          addLog('info', 'Authentication required.')

          // Check if we have existing tokens before triggering auth flow
          assert(authProviderRef.current, 'Auth Provider not available for auth flow')
          const existingTokens = await authProviderRef.current.tokens()

          // If preventAutoAuth is enabled and no valid tokens exist, go to pending_auth state
          if (preventAutoAuth && !existingTokens) {
            addLog('info', 'Authentication required but auto-auth prevented. User action needed.')
            setState('pending_auth')
            // We'll set the auth URL when the user manually triggers auth
            return 'auth_redirect' // Signal that we need user action
          }

          // Ensure state is set only once if multiple attempts trigger auth
          if (stateRef.current !== 'authenticating' && stateRef.current !== 'pending_auth') {
            setState('authenticating')
            if (authTimeoutRef.current) clearTimeout(authTimeoutRef.current)
            authTimeoutRef.current = setTimeout(() => {
              /* ... timeout logic ... */
            }, AUTH_TIMEOUT)
          }

          try {
            const authResult = await auth(authProviderRef.current, { serverUrl: url })

            if (!isMountedRef.current) return 'failed' // Unmounted during auth

            if (authResult === 'AUTHORIZED') {
              addLog('info', 'Authentication successful via existing token or refresh. Re-attempting connection...')
              if (authTimeoutRef.current) clearTimeout(authTimeoutRef.current)
              // Re-trigger the *entire* connect sequence after successful auth
              // It will start with HTTP again.
              // We return 'failed' here to stop current sequence, connect() below will handle restart.
              // Set connectingRef false so outer connect call can proceed
              connectingRef.current = false
              connect() // Restart full connection sequence
              return 'failed' // Stop this attempt sequence, new one started
            } else if (authResult === 'REDIRECT') {
              addLog('info', 'Redirecting for authentication. Waiting for callback...')
              return 'auth_redirect' // Signal that we are waiting for redirect
            }
          } catch (sdkAuthError) {
            if (!isMountedRef.current) return 'failed'
            if (authTimeoutRef.current) clearTimeout(authTimeoutRef.current)
            // Use stable failConnection
            failConnection(
              `Failed to initiate authentication: ${sdkAuthError instanceof Error ? sdkAuthError.message : String(sdkAuthError)}`,
              sdkAuthError instanceof Error ? sdkAuthError : undefined,
            )
            return 'failed' // Auth initiation failed
          }
        }

        // Handle other connection errors
        // For HTTP transport, consider fallback only for specific error types
        // "Not connected" errors should still be treated as failures, not fallback triggers
        failConnection(`Failed to connect via ${transportType.toUpperCase()}: ${errorMessage}`, errorInstance)
        return 'failed'
      }
    } // End of tryConnectWithTransport helper

    // --- Orchestrate Connection Attempts ---
    let finalStatus: 'success' | 'auth_redirect' | 'failed' | 'fallback' = 'failed' // Default to failed

    console.log({ transportType })

    if (transportType === 'sse') {
      // SSE only - skip HTTP entirely
      addLog('debug', 'Using SSE-only transport mode')
      finalStatus = await tryConnectWithTransport('sse')
    } else if (transportType === 'http') {
      // HTTP only - no fallback
      addLog('debug', 'Using HTTP-only transport mode')
      finalStatus = await tryConnectWithTransport('http')
    } else {
      // Auto mode - try HTTP first, fallback to SSE
      addLog('debug', 'Using auto transport mode (HTTP with SSE fallback)')
      const httpResult = await tryConnectWithTransport('http')

      // Try SSE only if HTTP requested fallback and we haven't redirected for auth
      // Allow fallback even if state is 'failed' from a previous HTTP attempt in auto mode
      if (httpResult === 'fallback' && isMountedRef.current && stateRef.current !== 'authenticating') {
        addLog('info', 'HTTP failed, attempting SSE fallback...')
        const sseResult = await tryConnectWithTransport('sse')
        finalStatus = sseResult // Use SSE result as final status

        // If SSE also failed, we need to properly fail the connection since HTTP didn't call failConnection
        if (sseResult === 'failed' && isMountedRef.current) {
          // SSE failure already called failConnection, so we don't need to do anything else
        }
      } else {
        finalStatus = httpResult // Use HTTP result if no fallback was needed/possible
      }
    }

    // --- Finalize Connection State ---
    // Set connectingRef based on the final outcome.
    // It should be false if 'success' or 'failed'.
    // It should remain true if 'auth_redirect'.
    if (finalStatus === 'success' || finalStatus === 'failed') {
      connectingRef.current = false
    }
    // If finalStatus is 'auth_redirect', connectingRef remains true (set at the start).

    addLog('debug', `Connection sequence finished with status: ${finalStatus}`)
  }, [
    // Stable callback dependencies
    addLog,
    failConnection,
    disconnect,
    auth, // Include SDK auth function if used directly
    // Configuration dependencies
    url,
    storageKeyPrefix,
    clientName,
    clientUri,
    callbackUrl,
    clientConfig.name,
    clientConfig.version,
    // No state/autoReconnect dependency here
  ])

  // callTool is stable (depends on stable addLog, failConnection, connect, and URL)
  const callTool = useCallback(
    async (name: string, args?: Record<string, unknown>) => {
      // Use stateRef for check, state for throwing error message
      if (stateRef.current !== 'ready' || !clientRef.current) {
        throw new Error(`MCP client is not ready (current state: ${state}). Cannot call tool "${name}".`)
      }
      addLog('info', `Calling tool: ${name}`, args)
      try {
        const result = await clientRef.current.request({ method: 'tools/call', params: { name, arguments: args } }, CallToolResultSchema)
        addLog('info', `Tool "${name}" call successful:`, result)
        return result
      } catch (err) {
        addLog('error', `Error calling tool "${name}": ${err instanceof Error ? err.message : String(err)}`, err)
        const errorInstance = err instanceof Error ? err : new Error(String(err))

        if (
          errorInstance instanceof UnauthorizedError ||
          errorInstance.message.includes('Unauthorized') ||
          errorInstance.message.includes('401')
        ) {
          addLog('warn', 'Tool call unauthorized, attempting re-authentication...')
          setState('authenticating') // Update UI state
          if (authTimeoutRef.current) clearTimeout(authTimeoutRef.current) // Reset timeout
          authTimeoutRef.current = setTimeout(() => {
            /* ... timeout logic ... */
          }, AUTH_TIMEOUT)

          try {
            assert(authProviderRef.current, 'Auth Provider not available for tool re-auth')
            const authResult = await auth(authProviderRef.current, { serverUrl: url })

            if (!isMountedRef.current) return // Check mount

            if (authResult === 'AUTHORIZED') {
              addLog('info', 'Re-authentication successful. Retrying tool call is recommended, or reconnecting.')
              if (authTimeoutRef.current) clearTimeout(authTimeoutRef.current)
              // Option 1: Just set state ready and let user retry tool?
              // setState('ready');
              // Option 2: Reconnect client completely? Safer.
              connectingRef.current = false
              connect() // Reconnect session
            } else if (authResult === 'REDIRECT') {
              addLog('info', 'Redirecting for re-authentication for tool call.')
              // State is authenticating, wait for callback
            }
          } catch (sdkAuthError) {
            if (!isMountedRef.current) return
            if (authTimeoutRef.current) clearTimeout(authTimeoutRef.current)
            failConnection(
              `Re-authentication failed: ${sdkAuthError instanceof Error ? sdkAuthError.message : String(sdkAuthError)}`,
              sdkAuthError instanceof Error ? sdkAuthError : undefined,
            )
          }
        }
        // Re-throw original error unless handled by re-auth redirect
        // @ts-ignore
        if (stateRef.current !== 'authenticating') {
          // Only re-throw if not waiting for redirect
          throw err
        }
        // If authenticating, we might want to signal the caller differently,
        // but for now, we don't re-throw, assuming the UI will react to the 'authenticating' state.
        return undefined // Or indicate auth required?
      }
    },
    [state, url, addLog, failConnection, connect], // Depends on state for error message, url, and stable callbacks
  )

  // retry is stable (depends on stable addLog, connect)
  const retry = useCallback(() => {
    // Use stateRef for check
    if (stateRef.current === 'failed') {
      addLog('info', 'Retry requested...')
      // connect() will handle resetting state and error internally
      connect()
    } else {
      addLog('warn', `Retry called but state is not 'failed' (state: ${stateRef.current}). Ignoring.`)
    }
  }, [addLog, connect]) // Depends only on stable callbacks

  // authenticate is stable (depends on stable addLog, retry, connect)
  const authenticate = useCallback(async () => {
    addLog('info', 'Manual authentication requested...')
    const currentState = stateRef.current // Use ref

    if (currentState === 'failed') {
      addLog('info', 'Attempting to reconnect and authenticate via retry...')
      retry()
    } else if (currentState === 'pending_auth') {
      addLog('info', 'Proceeding with authentication from pending state...')
      setState('authenticating')
      if (authTimeoutRef.current) clearTimeout(authTimeoutRef.current)
      authTimeoutRef.current = setTimeout(() => {
        /* ... timeout logic ... */
      }, AUTH_TIMEOUT)

      try {
        assert(authProviderRef.current, 'Auth Provider not available for manual auth')
        const authResult = await auth(authProviderRef.current, { serverUrl: url })

        if (!isMountedRef.current) return

        if (authResult === 'AUTHORIZED') {
          addLog('info', 'Manual authentication successful. Re-attempting connection...')
          if (authTimeoutRef.current) clearTimeout(authTimeoutRef.current)
          connectingRef.current = false
          connect() // Restart full connection sequence
        } else if (authResult === 'REDIRECT') {
          addLog('info', 'Redirecting for manual authentication. Waiting for callback...')
          // State is already authenticating, wait for callback
        }
      } catch (authError) {
        if (!isMountedRef.current) return
        if (authTimeoutRef.current) clearTimeout(authTimeoutRef.current)
        failConnection(
          `Manual authentication failed: ${authError instanceof Error ? authError.message : String(authError)}`,
          authError instanceof Error ? authError : undefined,
        )
      }
    } else if (currentState === 'authenticating') {
      addLog('warn', 'Already attempting authentication. Check for blocked popups or wait for timeout.')
      const manualUrl = authProviderRef.current?.getLastAttemptedAuthUrl()
      if (manualUrl && !authUrl) {
        // Use component state `authUrl` here
        setAuthUrl(manualUrl)
        addLog('info', 'Manual authentication URL retrieved:', manualUrl)
      }
    } else {
      addLog(
        'info',
        `Client not in a state requiring manual authentication trigger (state: ${currentState}). If needed, try disconnecting and reconnecting.`,
      )
      // Optionally, force re-auth even if ready?
      // addLog('info', 'Forcing re-authentication...');
      // setState('authenticating');
      // assert(authProviderRef.current, "Auth Provider not available");
      // auth(authProviderRef.current, { serverUrl: url }).catch(failConnection);
    }
  }, [addLog, retry, authUrl, url, failConnection, connect]) // Depends on stable callbacks and authUrl state

  // clearStorage is stable (depends on stable addLog, disconnect)
  const clearStorage = useCallback(() => {
    if (authProviderRef.current) {
      const count = authProviderRef.current.clearStorage()
      addLog('info', `Cleared ${count} item(s) from localStorage for ${url}.`)
      setAuthUrl(undefined) // Clear manual URL state
      // Disconnect should reset state appropriately
      disconnect()
    } else {
      addLog('warn', 'Auth provider not initialized, cannot clear storage.')
    }
  }, [url, addLog, disconnect]) // Depends on url and stable callbacks

  // listResources is stable (depends on stable addLog)
  const listResources = useCallback(async () => {
    // Use stateRef for check, state for throwing error message
    if (stateRef.current !== 'ready' || !clientRef.current) {
      throw new Error(`MCP client is not ready (current state: ${state}). Cannot list resources.`)
    }
    addLog('info', 'Listing resources...')
    try {
      const resourcesResponse = await clientRef.current.request({ method: 'resources/list' }, ListResourcesResultSchema)
      if (isMountedRef.current) {
        setResources(resourcesResponse.resources)
        setResourceTemplates(Array.isArray(resourcesResponse.resourceTemplates) ? resourcesResponse.resourceTemplates : [])
        addLog(
          'info',
          `Listed ${resourcesResponse.resources.length} resources, ${Array.isArray(resourcesResponse.resourceTemplates) ? resourcesResponse.resourceTemplates.length : 0} resource templates.`,
        )
      }
    } catch (err) {
      addLog('error', `Error listing resources: ${err instanceof Error ? err.message : String(err)}`, err)
      throw err
    }
  }, [state, addLog]) // Depends on state for error message and stable addLog

  // readResource is stable (depends on stable addLog)
  const readResource = useCallback(
    async (uri: string) => {
      // Use stateRef for check, state for throwing error message
      if (stateRef.current !== 'ready' || !clientRef.current) {
        throw new Error(`MCP client is not ready (current state: ${state}). Cannot read resource "${uri}".`)
      }
      addLog('info', `Reading resource: ${uri}`)
      try {
        const result = await clientRef.current.request({ method: 'resources/read', params: { uri } }, ReadResourceResultSchema)
        addLog('info', `Resource "${uri}" read successfully`)
        return result
      } catch (err) {
        addLog('error', `Error reading resource "${uri}": ${err instanceof Error ? err.message : String(err)}`, err)
        throw err
      }
    },
    [state, addLog],
  ) // Depends on state for error message and stable addLog

  // listPrompts is stable (depends on stable addLog)
  const listPrompts = useCallback(async () => {
    // Use stateRef for check, state for throwing error message
    if (stateRef.current !== 'ready' || !clientRef.current) {
      throw new Error(`MCP client is not ready (current state: ${state}). Cannot list prompts.`)
    }
    addLog('info', 'Listing prompts...')
    try {
      const promptsResponse = await clientRef.current.request({ method: 'prompts/list' }, ListPromptsResultSchema)
      if (isMountedRef.current) {
        setPrompts(promptsResponse.prompts)
        addLog('info', `Listed ${promptsResponse.prompts.length} prompts.`)
      }
    } catch (err) {
      addLog('error', `Error listing prompts: ${err instanceof Error ? err.message : String(err)}`, err)
      throw err
    }
  }, [state, addLog]) // Depends on state for error message and stable addLog

  // getPrompt is stable (depends on stable addLog)
  const getPrompt = useCallback(
    async (name: string, args?: Record<string, string>) => {
      // Use stateRef for check, state for throwing error message
      if (stateRef.current !== 'ready' || !clientRef.current) {
        throw new Error(`MCP client is not ready (current state: ${state}). Cannot get prompt "${name}".`)
      }
      addLog('info', `Getting prompt: ${name}`, args)
      try {
        const result = await clientRef.current.request({ method: 'prompts/get', params: { name, arguments: args } }, GetPromptResultSchema)
        addLog('info', `Prompt "${name}" retrieved successfully`)
        return result
      } catch (err) {
        addLog('error', `Error getting prompt "${name}": ${err instanceof Error ? err.message : String(err)}`, err)
        throw err
      }
    },
    [state, addLog],
  ) // Depends on state for error message and stable addLog

  // ===== Effects =====

  // Effect for handling auth callback messages from popup (Stable dependencies)
  useEffect(() => {
    const messageHandler = (event: MessageEvent) => {
      if (event.origin !== window.location.origin) return
      if (event.data?.type === 'mcp_auth_callback') {
        addLog('info', 'Received auth callback message.', event.data)
        if (authTimeoutRef.current) clearTimeout(authTimeoutRef.current)

        if (event.data.success) {
          addLog('info', 'Authentication successful via popup. Reconnecting client...')
          connectingRef.current = false
          connect() // Call stable connect
        } else {
          failConnection(`Authentication failed in callback: ${event.data.error || 'Unknown reason.'}`) // Call stable failConnection
        }
      }
    }
    window.addEventListener('message', messageHandler)
    addLog('debug', 'Auth callback message listener added.')
    return () => {
      window.removeEventListener('message', messageHandler)
      addLog('debug', 'Auth callback message listener removed.')
      if (authTimeoutRef.current) clearTimeout(authTimeoutRef.current)
    }
    // Dependencies are stable callbacks
  }, [addLog, failConnection, connect])

  // Initial Connection (depends on config and stable callbacks)
  useEffect(() => {
    /* ... as before, calls stable connect/disconnect ... */
    isMountedRef.current = true
    addLog('debug', 'useMcp mounted, initiating connection.')
    connectAttemptRef.current = 0
    // Initialize provider here if needed
    if (!authProviderRef.current || authProviderRef.current.serverUrl !== url) {
      authProviderRef.current = new BrowserOAuthClientProvider(url, {
        storageKeyPrefix,
        clientName,
        clientUri,
        callbackUrl,
        scopes,
      })
      addLog('debug', 'BrowserOAuthClientProvider initialized/updated on mount/option change.')
    }
    connect() // Call stable connect
    return () => {
      isMountedRef.current = false
      addLog('debug', 'useMcp unmounting, disconnecting.')
      disconnect(true) // Call stable disconnect
    }
  }, [
    url,
    storageKeyPrefix,
    callbackUrl,
    clientName,
    clientUri,
    scopes,
    clientConfig.name,
    clientConfig.version,
    connect,
    disconnect, // Stable callbacks
  ])

  // Auto-Retry (depends on state, config, stable callbacks)
  useEffect(() => {
    let retryTimeoutId: number | null = null
    // Use state directly here, as this effect *should* run when state changes to 'failed'
    if (state === 'failed' && autoRetry && connectAttemptRef.current > 0) {
      const delay = typeof autoRetry === 'number' ? autoRetry : DEFAULT_RETRY_DELAY
      addLog('info', `Connection failed, auto-retrying in ${delay}ms...`)
      retryTimeoutId = setTimeout(() => {
        // Check mount status and state again before retrying
        if (isMountedRef.current && stateRef.current === 'failed') {
          retry() // Call stable retry
        }
      }, delay)
    }
    return () => {
      if (retryTimeoutId) clearTimeout(retryTimeoutId)
    }
    // Depends on state (to trigger), autoRetry config, and stable retry/addLog callbacks
  }, [state, autoRetry, retry, addLog])

  // --- Return Public API ---
  return {
    state,
    tools,
    resources,
    resourceTemplates,
    prompts,
    error,
    log,
    authUrl,
    callTool,
    listResources,
    readResource,
    listPrompts,
    getPrompt,
    retry,
    disconnect,
    authenticate,
    clearStorage,
  }
}<|MERGE_RESOLUTION|>--- conflicted
+++ resolved
@@ -36,14 +36,10 @@
     url,
     clientName,
     clientUri,
-<<<<<<< HEAD
     scopes,
-    callbackUrl = typeof window !== 'undefined' ? new URL('/oauth/callback', window.location.origin).toString() : '/oauth/callback',
-=======
     callbackUrl = typeof window !== 'undefined'
       ? sanitizeUrl(new URL('/oauth/callback', window.location.origin).toString())
       : '/oauth/callback',
->>>>>>> 448e633e
     storageKeyPrefix = 'mcp:auth',
     clientConfig = {},
     customHeaders = {},
