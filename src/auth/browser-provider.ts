--- conflicted
+++ resolved
@@ -32,14 +32,10 @@
     this.serverUrlHash = this.hashString(serverUrl)
     this.clientName = options.clientName || 'MCP Browser Client'
     this.clientUri = options.clientUri || (typeof window !== 'undefined' ? window.location.origin : '')
-<<<<<<< HEAD
     this.scopes = options.scopes && options.scopes.length > 0 
       ? options.scopes
       : ['openid'] // default scope(s)
-    this.callbackUrl =
-=======
     this.callbackUrl = sanitizeUrl(
->>>>>>> 448e633e
       options.callbackUrl ||
         (typeof window !== 'undefined' ? new URL('/oauth/callback', window.location.origin).toString() : '/oauth/callback'),
     )
